--- conflicted
+++ resolved
@@ -5259,19 +5259,11 @@
       objectReference: {fileID: 0}
     - target: {fileID: 1672339349375993028, guid: 68e88f7c98bc225449937f68d34e33eb, type: 3}
       propertyPath: m_AnchorMax.x
-<<<<<<< HEAD
       value: 1
       objectReference: {fileID: 0}
     - target: {fileID: 1672339349375993028, guid: 68e88f7c98bc225449937f68d34e33eb, type: 3}
       propertyPath: m_AnchorMax.y
       value: 1
-=======
-      value: 0
-      objectReference: {fileID: 0}
-    - target: {fileID: 1672339349375993028, guid: 68e88f7c98bc225449937f68d34e33eb, type: 3}
-      propertyPath: m_AnchorMax.y
-      value: 0
->>>>>>> 8c8d470c
       objectReference: {fileID: 0}
     - target: {fileID: 3414250685879918670, guid: 68e88f7c98bc225449937f68d34e33eb, type: 3}
       propertyPath: m_Pivot.x
@@ -5303,11 +5295,7 @@
       objectReference: {fileID: 0}
     - target: {fileID: 3414250685879918670, guid: 68e88f7c98bc225449937f68d34e33eb, type: 3}
       propertyPath: m_SizeDelta.y
-<<<<<<< HEAD
       value: 40
-=======
-      value: 0
->>>>>>> 8c8d470c
       objectReference: {fileID: 0}
     - target: {fileID: 3414250685879918670, guid: 68e88f7c98bc225449937f68d34e33eb, type: 3}
       propertyPath: m_LocalPosition.x
@@ -5343,11 +5331,7 @@
       objectReference: {fileID: 0}
     - target: {fileID: 3414250685879918670, guid: 68e88f7c98bc225449937f68d34e33eb, type: 3}
       propertyPath: m_AnchoredPosition.y
-<<<<<<< HEAD
       value: -20
-=======
-      value: 0
->>>>>>> 8c8d470c
       objectReference: {fileID: 0}
     - target: {fileID: 3414250685879918670, guid: 68e88f7c98bc225449937f68d34e33eb, type: 3}
       propertyPath: m_LocalEulerAnglesHint.x
@@ -5799,19 +5783,11 @@
       objectReference: {fileID: 0}
     - target: {fileID: 1672339349375993028, guid: 68e88f7c98bc225449937f68d34e33eb, type: 3}
       propertyPath: m_AnchorMax.x
-<<<<<<< HEAD
-      value: 1
+      value: 0
       objectReference: {fileID: 0}
     - target: {fileID: 1672339349375993028, guid: 68e88f7c98bc225449937f68d34e33eb, type: 3}
       propertyPath: m_AnchorMax.y
-      value: 1
-=======
-      value: 0
-      objectReference: {fileID: 0}
-    - target: {fileID: 1672339349375993028, guid: 68e88f7c98bc225449937f68d34e33eb, type: 3}
-      propertyPath: m_AnchorMax.y
-      value: 0
->>>>>>> 8c8d470c
+      value: 0
       objectReference: {fileID: 0}
     - target: {fileID: 3414250685879918670, guid: 68e88f7c98bc225449937f68d34e33eb, type: 3}
       propertyPath: m_Pivot.x
@@ -5843,11 +5819,7 @@
       objectReference: {fileID: 0}
     - target: {fileID: 3414250685879918670, guid: 68e88f7c98bc225449937f68d34e33eb, type: 3}
       propertyPath: m_SizeDelta.y
-<<<<<<< HEAD
-      value: 40
-=======
-      value: 0
->>>>>>> 8c8d470c
+      value: 0
       objectReference: {fileID: 0}
     - target: {fileID: 3414250685879918670, guid: 68e88f7c98bc225449937f68d34e33eb, type: 3}
       propertyPath: m_LocalPosition.x
@@ -5866,6 +5838,54 @@
       value: 1
       objectReference: {fileID: 0}
     - target: {fileID: 3414250685879918670, guid: 68e88f7c98bc225449937f68d34e33eb, type: 3}
+      propertyPath: m_Pivot.x
+      value: 0.5
+      objectReference: {fileID: 0}
+    - target: {fileID: 3414250685879918670, guid: 68e88f7c98bc225449937f68d34e33eb, type: 3}
+      propertyPath: m_Pivot.y
+      value: 0.5
+      objectReference: {fileID: 0}
+    - target: {fileID: 3414250685879918670, guid: 68e88f7c98bc225449937f68d34e33eb, type: 3}
+      propertyPath: m_AnchorMax.x
+      value: 0
+      objectReference: {fileID: 0}
+    - target: {fileID: 3414250685879918670, guid: 68e88f7c98bc225449937f68d34e33eb, type: 3}
+      propertyPath: m_AnchorMax.y
+      value: 1
+      objectReference: {fileID: 0}
+    - target: {fileID: 3414250685879918670, guid: 68e88f7c98bc225449937f68d34e33eb, type: 3}
+      propertyPath: m_AnchorMin.x
+      value: 0
+      objectReference: {fileID: 0}
+    - target: {fileID: 3414250685879918670, guid: 68e88f7c98bc225449937f68d34e33eb, type: 3}
+      propertyPath: m_AnchorMin.y
+      value: 1
+      objectReference: {fileID: 0}
+    - target: {fileID: 3414250685879918670, guid: 68e88f7c98bc225449937f68d34e33eb, type: 3}
+      propertyPath: m_SizeDelta.x
+      value: 110
+      objectReference: {fileID: 0}
+    - target: {fileID: 3414250685879918670, guid: 68e88f7c98bc225449937f68d34e33eb, type: 3}
+      propertyPath: m_SizeDelta.y
+      value: 40
+      objectReference: {fileID: 0}
+    - target: {fileID: 3414250685879918670, guid: 68e88f7c98bc225449937f68d34e33eb, type: 3}
+      propertyPath: m_LocalPosition.x
+      value: 0
+      objectReference: {fileID: 0}
+    - target: {fileID: 3414250685879918670, guid: 68e88f7c98bc225449937f68d34e33eb, type: 3}
+      propertyPath: m_LocalPosition.y
+      value: 0
+      objectReference: {fileID: 0}
+    - target: {fileID: 3414250685879918670, guid: 68e88f7c98bc225449937f68d34e33eb, type: 3}
+      propertyPath: m_LocalPosition.z
+      value: 0
+      objectReference: {fileID: 0}
+    - target: {fileID: 3414250685879918670, guid: 68e88f7c98bc225449937f68d34e33eb, type: 3}
+      propertyPath: m_LocalRotation.w
+      value: 1
+      objectReference: {fileID: 0}
+    - target: {fileID: 3414250685879918670, guid: 68e88f7c98bc225449937f68d34e33eb, type: 3}
       propertyPath: m_LocalRotation.x
       value: -0
       objectReference: {fileID: 0}
@@ -5879,15 +5899,11 @@
       objectReference: {fileID: 0}
     - target: {fileID: 3414250685879918670, guid: 68e88f7c98bc225449937f68d34e33eb, type: 3}
       propertyPath: m_AnchoredPosition.x
-      value: 0
+      value: 55
       objectReference: {fileID: 0}
     - target: {fileID: 3414250685879918670, guid: 68e88f7c98bc225449937f68d34e33eb, type: 3}
       propertyPath: m_AnchoredPosition.y
-<<<<<<< HEAD
       value: -20
-=======
-      value: 0
->>>>>>> 8c8d470c
       objectReference: {fileID: 0}
     - target: {fileID: 3414250685879918670, guid: 68e88f7c98bc225449937f68d34e33eb, type: 3}
       propertyPath: m_LocalEulerAnglesHint.x
@@ -6317,19 +6333,11 @@
       objectReference: {fileID: 0}
     - target: {fileID: 1672339349375993028, guid: 68e88f7c98bc225449937f68d34e33eb, type: 3}
       propertyPath: m_AnchorMax.x
-<<<<<<< HEAD
       value: 1
       objectReference: {fileID: 0}
     - target: {fileID: 1672339349375993028, guid: 68e88f7c98bc225449937f68d34e33eb, type: 3}
       propertyPath: m_AnchorMax.y
       value: 1
-=======
-      value: 0
-      objectReference: {fileID: 0}
-    - target: {fileID: 1672339349375993028, guid: 68e88f7c98bc225449937f68d34e33eb, type: 3}
-      propertyPath: m_AnchorMax.y
-      value: 0
->>>>>>> 8c8d470c
       objectReference: {fileID: 0}
     - target: {fileID: 3414250685879918670, guid: 68e88f7c98bc225449937f68d34e33eb, type: 3}
       propertyPath: m_Pivot.x
@@ -6361,11 +6369,7 @@
       objectReference: {fileID: 0}
     - target: {fileID: 3414250685879918670, guid: 68e88f7c98bc225449937f68d34e33eb, type: 3}
       propertyPath: m_SizeDelta.y
-<<<<<<< HEAD
       value: 40
-=======
-      value: 0
->>>>>>> 8c8d470c
       objectReference: {fileID: 0}
     - target: {fileID: 3414250685879918670, guid: 68e88f7c98bc225449937f68d34e33eb, type: 3}
       propertyPath: m_LocalPosition.x
@@ -6401,11 +6405,7 @@
       objectReference: {fileID: 0}
     - target: {fileID: 3414250685879918670, guid: 68e88f7c98bc225449937f68d34e33eb, type: 3}
       propertyPath: m_AnchoredPosition.y
-<<<<<<< HEAD
       value: -62
-=======
-      value: 0
->>>>>>> 8c8d470c
       objectReference: {fileID: 0}
     - target: {fileID: 3414250685879918670, guid: 68e88f7c98bc225449937f68d34e33eb, type: 3}
       propertyPath: m_LocalEulerAnglesHint.x
@@ -7739,19 +7739,11 @@
       objectReference: {fileID: 0}
     - target: {fileID: 1672339349375993028, guid: 68e88f7c98bc225449937f68d34e33eb, type: 3}
       propertyPath: m_AnchorMax.x
-<<<<<<< HEAD
       value: 1
       objectReference: {fileID: 0}
     - target: {fileID: 1672339349375993028, guid: 68e88f7c98bc225449937f68d34e33eb, type: 3}
       propertyPath: m_AnchorMax.y
       value: 1
-=======
-      value: 0
-      objectReference: {fileID: 0}
-    - target: {fileID: 1672339349375993028, guid: 68e88f7c98bc225449937f68d34e33eb, type: 3}
-      propertyPath: m_AnchorMax.y
-      value: 0
->>>>>>> 8c8d470c
       objectReference: {fileID: 0}
     - target: {fileID: 3414250685879918670, guid: 68e88f7c98bc225449937f68d34e33eb, type: 3}
       propertyPath: m_Pivot.x
@@ -7783,11 +7775,7 @@
       objectReference: {fileID: 0}
     - target: {fileID: 3414250685879918670, guid: 68e88f7c98bc225449937f68d34e33eb, type: 3}
       propertyPath: m_SizeDelta.y
-<<<<<<< HEAD
       value: 40
-=======
-      value: 0
->>>>>>> 8c8d470c
       objectReference: {fileID: 0}
     - target: {fileID: 3414250685879918670, guid: 68e88f7c98bc225449937f68d34e33eb, type: 3}
       propertyPath: m_LocalPosition.x
@@ -7823,11 +7811,7 @@
       objectReference: {fileID: 0}
     - target: {fileID: 3414250685879918670, guid: 68e88f7c98bc225449937f68d34e33eb, type: 3}
       propertyPath: m_AnchoredPosition.y
-<<<<<<< HEAD
       value: -104
-=======
-      value: 0
->>>>>>> 8c8d470c
       objectReference: {fileID: 0}
     - target: {fileID: 3414250685879918670, guid: 68e88f7c98bc225449937f68d34e33eb, type: 3}
       propertyPath: m_LocalEulerAnglesHint.x
@@ -8397,19 +8381,11 @@
       objectReference: {fileID: 0}
     - target: {fileID: 1672339349375993028, guid: 68e88f7c98bc225449937f68d34e33eb, type: 3}
       propertyPath: m_AnchorMax.x
-<<<<<<< HEAD
       value: 1
       objectReference: {fileID: 0}
     - target: {fileID: 1672339349375993028, guid: 68e88f7c98bc225449937f68d34e33eb, type: 3}
       propertyPath: m_AnchorMax.y
       value: 1
-=======
-      value: 0
-      objectReference: {fileID: 0}
-    - target: {fileID: 1672339349375993028, guid: 68e88f7c98bc225449937f68d34e33eb, type: 3}
-      propertyPath: m_AnchorMax.y
-      value: 0
->>>>>>> 8c8d470c
       objectReference: {fileID: 0}
     - target: {fileID: 3414250685879918670, guid: 68e88f7c98bc225449937f68d34e33eb, type: 3}
       propertyPath: m_Pivot.x
@@ -8441,11 +8417,7 @@
       objectReference: {fileID: 0}
     - target: {fileID: 3414250685879918670, guid: 68e88f7c98bc225449937f68d34e33eb, type: 3}
       propertyPath: m_SizeDelta.y
-<<<<<<< HEAD
       value: 40
-=======
-      value: 0
->>>>>>> 8c8d470c
       objectReference: {fileID: 0}
     - target: {fileID: 3414250685879918670, guid: 68e88f7c98bc225449937f68d34e33eb, type: 3}
       propertyPath: m_LocalPosition.x
@@ -8481,11 +8453,7 @@
       objectReference: {fileID: 0}
     - target: {fileID: 3414250685879918670, guid: 68e88f7c98bc225449937f68d34e33eb, type: 3}
       propertyPath: m_AnchoredPosition.y
-<<<<<<< HEAD
       value: -62
-=======
-      value: 0
->>>>>>> 8c8d470c
       objectReference: {fileID: 0}
     - target: {fileID: 3414250685879918670, guid: 68e88f7c98bc225449937f68d34e33eb, type: 3}
       propertyPath: m_LocalEulerAnglesHint.x
@@ -8945,11 +8913,7 @@
   m_AnchorMin: {x: 0.5, y: 0.5}
   m_AnchorMax: {x: 0.5, y: 0.5}
   m_AnchoredPosition: {x: 0, y: -62.8}
-<<<<<<< HEAD
   m_SizeDelta: {x: 235, y: 30}
-=======
-  m_SizeDelta: {x: 0, y: 30}
->>>>>>> 8c8d470c
   m_Pivot: {x: 0.5, y: 0.5}
 --- !u!114 &6756512072048478833
 MonoBehaviour:
@@ -11630,19 +11594,11 @@
       objectReference: {fileID: 0}
     - target: {fileID: 1672339349375993028, guid: 68e88f7c98bc225449937f68d34e33eb, type: 3}
       propertyPath: m_AnchorMax.x
-<<<<<<< HEAD
       value: 1
       objectReference: {fileID: 0}
     - target: {fileID: 1672339349375993028, guid: 68e88f7c98bc225449937f68d34e33eb, type: 3}
       propertyPath: m_AnchorMax.y
       value: 1
-=======
-      value: 0
-      objectReference: {fileID: 0}
-    - target: {fileID: 1672339349375993028, guid: 68e88f7c98bc225449937f68d34e33eb, type: 3}
-      propertyPath: m_AnchorMax.y
-      value: 0
->>>>>>> 8c8d470c
       objectReference: {fileID: 0}
     - target: {fileID: 3414250685879918670, guid: 68e88f7c98bc225449937f68d34e33eb, type: 3}
       propertyPath: m_Pivot.x
@@ -11674,11 +11630,7 @@
       objectReference: {fileID: 0}
     - target: {fileID: 3414250685879918670, guid: 68e88f7c98bc225449937f68d34e33eb, type: 3}
       propertyPath: m_SizeDelta.y
-<<<<<<< HEAD
       value: 40
-=======
-      value: 0
->>>>>>> 8c8d470c
       objectReference: {fileID: 0}
     - target: {fileID: 3414250685879918670, guid: 68e88f7c98bc225449937f68d34e33eb, type: 3}
       propertyPath: m_LocalPosition.x
@@ -11714,11 +11666,7 @@
       objectReference: {fileID: 0}
     - target: {fileID: 3414250685879918670, guid: 68e88f7c98bc225449937f68d34e33eb, type: 3}
       propertyPath: m_AnchoredPosition.y
-<<<<<<< HEAD
       value: -104
-=======
-      value: 0
->>>>>>> 8c8d470c
       objectReference: {fileID: 0}
     - target: {fileID: 3414250685879918670, guid: 68e88f7c98bc225449937f68d34e33eb, type: 3}
       propertyPath: m_LocalEulerAnglesHint.x
@@ -12780,11 +12728,7 @@
   m_VerticalAlignment: 512
   m_textAlignment: 65535
   m_characterSpacing: 0
-<<<<<<< HEAD
   m_wordSpacing: 20
-=======
-  m_wordSpacing: 0
->>>>>>> 8c8d470c
   m_lineSpacing: 0
   m_lineSpacingMax: 0
   m_paragraphSpacing: 0
